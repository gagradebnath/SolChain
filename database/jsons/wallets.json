--- conflicted
+++ resolved
@@ -3,15 +3,9 @@
     "id": "w2501",
     "userId": "2501",
     "address": "0x123...",
-<<<<<<< HEAD
-    "balance": 4998.844,
-    "currency": "SOL",
-    "energyCredits": 10004
-=======
     "balance": 4996.512,
     "currency": "SOL",
     "energyCredits": 10012.7
->>>>>>> 204e7819
   },
   {
     "id": "w2502",
@@ -41,14 +35,9 @@
     "id": "w2505",
     "userId": "2505",
     "address": "0x789...",
-<<<<<<< HEAD
-    "balance": 4998.996,
-    "currency": "SOL",
-    "energyCredits": 10005
-=======
     "balance": 5000.968,
     "currency": "SOL",
     "energyCredits": 9997.8
->>>>>>> 204e7819
+
   }
 ]