<<<<<<< HEAD
# SolChain Platform - Technical Documentation

This document details the functions, API endpoints, and data flows for both the backend (`solBend`) and frontend (`frontend/my-app`) of the SolChain platform.  
It includes comprehensive blockchain integration using the SolChain smart contracts for real energy trading and token management.

---

## Backend (`solBend`)

### Main Entry: `app.js`
- **Purpose:** Initializes Express app, sets up middleware, connects to DB, and mounts routes.
- **Key Functions:**
  - `app.use(express.json())` — Parses JSON request bodies.
  - `app.use('/api/users', userRoutes)` — Mounts user-related endpoints.
  - `app.use('/api/wallet', walletRoutes)` — Mounts wallet endpoints with blockchain integration.
  - `app.use('/api/transactions', transactionRoutes)` — Mounts transaction endpoints for blockchain operations.
  - `app.use('/api/energy', energyRoutes)` — Mounts energy trading endpoints.
  - `app.use('/api/buy', buyRoutes)` — Mounts energy purchase endpoints.
- **Data Used:** None directly; acts as a router.

---

## Blockchain Integration

### `services/blockchainService.js`
- **Purpose:** Central service for all blockchain operations using SolChain smart contracts.
- **Key Features:**
  - Automatic connection to SolChain blockchain
  - User wallet management with blockchain addresses
  - Real token transfers and balance queries
  - Energy trading through smart contracts
  - Oracle price feeds integration
- **Dependencies:** 
  - `../blockchain/src/solchain-api.js` - Main blockchain API
  - `../blockchain/src/config.js` - Configuration and deployment

---

### Routes

#### 1. `routes/userRoutes.js` (Auth Routes)
- **Endpoints & Functions:**
  - `POST /api/auth/login` → `loginUser(req, res)`
    - **Data Required:** `{ email, password }`
    - **Description:** Authenticates user, returns JWT. Creates blockchain wallet mapping.
  - **Integration Points:** User authentication triggers blockchain wallet association.

#### 2. `routes/WalletRoutes.js` 🔗 **BLOCKCHAIN INTEGRATED**
- **Endpoints & Functions:**
  - `GET /api/wallet/` → `getUserWallet(req, res)`
    - **Data Required:** JWT in headers.
    - **Description:** Fetches real blockchain wallet info including ST token balance and transaction history.
    - **Blockchain Operations:** 
      - `blockchainService.getUserWallet()` - Gets token balance from smart contract
      - Returns real blockchain address and transaction history
  
  - `POST /api/wallet/create` → `createUserWallet(req, res)`
    - **Data Required:** JWT.
    - **Description:** Creates a new blockchain wallet and associates with user.
    - **Blockchain Operations:**
      - `blockchainService.createUserWallet()` - Generates wallet with blockchain address
  
  - `POST /api/wallet/transfer` → `transferTokens(req, res)`
    - **Data Required:** `{ toAddress, amount }`, JWT.
    - **Description:** Transfers ST tokens to another blockchain address.
    - **Blockchain Operations:**
      - `blockchainService.transferTokens()` - Executes ERC-20 token transfer on blockchain

#### 3. `routes/transactionRoutes.js` 🔗 **BLOCKCHAIN INTEGRATED**
- **Endpoints & Functions:**
  - `POST /api/transactions/send` → `sendTransaction(req, res)`
    - **Data Required:** `{ to, amount, token }`, JWT.
    - **Description:** Initiates a real blockchain transaction using SolChain smart contracts.
    - **Blockchain Operations:**
      - `blockchainService.transferTokens()` - Executes transaction on blockchain
      - Returns transaction hash and gas usage
  
  - `GET /api/transactions/:userId` → `getTransactions(req, res)`
    - **Data Required:** `userId` param, JWT.
    - **Description:** Returns real blockchain transaction history from smart contract events.
    - **Blockchain Operations:**
      - Queries blockchain for user's transaction history
  
  - `POST /api/transactions/energy` → `createEnergyTransaction(req, res)`
    - **Data Required:** `{ type, energyAmount, pricePerKwh, location, energySource }`, JWT.
    - **Description:** Creates energy buy/sell offers on blockchain.
    - **Blockchain Operations:**
      - `blockchainService.createSellOffer()` or `createBuyOffer()` - Creates energy trading contracts

#### 4. `routes/EnergyRoutes.js` 🔗 **BLOCKCHAIN INTEGRATED**
- **Endpoints & Functions:**
  - `GET /api/energy/` → `getEnergyData(req, res)`
    - **Data Required:** JWT.
    - **Description:** Returns energy data including real blockchain prices from oracle.
    - **Blockchain Operations:**
      - `blockchainService.getCurrentEnergyPrice()` - Gets price from SolChain oracle
  
  - `POST /api/energy/production` → `recordProduction(req, res)`
    - **Data Required:** `{ energyProduced, timestamp }`, JWT.
    - **Description:** Records energy production and mints ST tokens as reward.
    - **Blockchain Operations:**
      - `blockchainService.mintTokensForProduction()` - Mints tokens on blockchain
  
  - `POST /api/energy/sell` → `createSellOffer(req, res)`
    - **Data Required:** `{ energyAmount, pricePerKwh, duration, location, energySource }`, JWT.
    - **Description:** Creates energy sell offer on blockchain smart contract.
    - **Blockchain Operations:**
      - `blockchainService.createSellOffer()` - Creates offer in EnergyTrading contract
  
  - `GET /api/energy/stats` → `getSystemStats(req, res)`
    - **Description:** Returns system-wide blockchain statistics.
    - **Blockchain Operations:**
      - `blockchainService.getSystemStats()` - Aggregates data from all smart contracts

#### 5. `routes/buyRoutes.js` 🔗 **BLOCKCHAIN INTEGRATED**
- **Endpoints & Functions:**
  - `GET /api/buy/` → `getActiveOffers(req, res)`
    - **Data Required:** JWT.
    - **Description:** Fetches real active energy offers from blockchain.
    - **Blockchain Operations:**
      - `blockchainService.getActiveOffers()` - Queries EnergyTrading contract for active offers
  
  - `POST /api/buy/offer` → `createBuyOffer(req, res)`
    - **Data Required:** `{ energyAmount, pricePerKwh, duration, location, energySource }`, JWT.
    - **Description:** Creates energy buy offer on blockchain.
    - **Blockchain Operations:**
      - `blockchainService.createBuyOffer()` - Creates offer in smart contract
  
  - `POST /api/buy/accept` → `acceptOffer(req, res)`
    - **Data Required:** `{ offerId, energyAmount }`, JWT.
    - **Description:** Accepts an energy offer and executes trade on blockchain.
    - **Blockchain Operations:**
      - `blockchainService.acceptOffer()` - Executes energy trade via smart contract

---

## Blockchain Data Flow Examples

### 1. **User Registration & Wallet Creation:**
   - `AuthRoutes` → `loginUser()` → Creates JWT
   - `WalletRoutes` → `createUserWallet()` → `blockchainService.createUserWallet()`
   - **Blockchain:** Generates wallet address, associates with user ID

### 2. **Energy Production Recording:**
   - IoT device reports production → `EnergyRoutes` → `recordProduction()`
   - `blockchainService.mintTokensForProduction()` → **SolarToken.mint()**
   - **Blockchain:** Mints ST tokens equal to kWh produced

### 3. **Energy Trading:**
   - Seller: `EnergyRoutes` → `createSellOffer()` → **EnergyTrading.createSellOffer()**
   - Buyer: `BuyRoutes` → `acceptOffer()` → **EnergyTrading.acceptOffer()**
   - **Blockchain:** Transfers tokens, records energy trade, updates balances

### 4. **Token Transfer:**
   - `TransactionRoutes` → `sendTransaction()` → `blockchainService.transferTokens()`
   - **Blockchain:** Executes ERC-20 transfer via **SolarToken.transfer()**

---

## Smart Contracts Integration

### 1. **SolarToken (ST)**
- ERC-20 token representing energy credits
- **Functions Used:**
  - `balanceOf()` - Get user token balance
  - `transfer()` - Transfer tokens between users
  - `mint()` - Create new tokens for energy production
  - `burn()` - Remove tokens from circulation

### 2. **EnergyTrading**
- Peer-to-peer energy marketplace
- **Functions Used:**
  - `createSellOffer()` - List energy for sale
  - `createBuyOffer()` - Create energy purchase request
  - `acceptOffer()` - Execute energy trade
  - `getActiveOffers()` - Query available energy offers

### 3. **SolChainOracle**
- Real-time energy price feeds
- **Functions Used:**
  - `getEnergyPrice()` - Current market price
  - `updateEnergyPrice()` - Price updates from data feeds

### 4. **SolChainStaking**
- Validator staking system
- **Functions Used:**
  - `stakeTokens()` - Become network validator
  - `claimRewards()` - Collect staking rewards

### 5. **SolChainGovernance**
- Decentralized governance
- **Functions Used:**
  - `createProposal()` - Propose system changes
  - `vote()` - Vote on proposals

---

## Setup Instructions

### Prerequisites
1. **Blockchain node running:**
   ```bash
   cd blockchain
   npx hardhat node
   ```

2. **Contracts deployed:**
   ```bash
   cd blockchain
   npm run deploy:local
   ```

3. **Backend dependencies:**
   ```bash
   cd backend
   npm install
   ```

### Running the System
1. **Start blockchain (Terminal 1):**
   ```bash
   npm run blockchain:start
   ```

2. **Deploy contracts (Terminal 2):**
   ```bash
   npm run blockchain:deploy
   ```

3. **Start backend (Terminal 3):**
   ```bash
   npm run dev
   ```

4. **Test integration:**
   ```bash
   npm test
   ```

---

## Error Handling

### Blockchain Connection Errors
- **Issue:** "Blockchain service not initialized"
- **Solution:** Ensure blockchain node is running and contracts are deployed

### Transaction Failures
- **Issue:** "Transaction reverted"
- **Solution:** Check user has sufficient tokens and gas

### Network Issues
- **Issue:** "Connection refused"
- **Solution:** Verify blockchain node is accessible at configured RPC URL

---

## Integration Notes

- **Real Blockchain Operations:** All wallet, transaction, and energy trading operations use actual smart contracts
- **Token Economics:** ST tokens are minted for energy production and used for energy purchases
- **Decentralized Trading:** Energy offers are stored on blockchain, enabling peer-to-peer trading
- **Oracle Integration:** Real-time energy prices from blockchain oracles
- **Transaction Verification:** All operations return blockchain transaction hashes for verification

---

## Frontend Integration Points

- **Wallet Screen:** Displays real blockchain balances and transaction history
- **Energy Trading:** Uses actual smart contract offers and trades
- **Transaction Confirmation:** Shows real blockchain transaction hashes
- **Price Discovery:** Uses oracle-fed energy prices
- **User Authentication:** Integrates with blockchain wallet generation

---

## Security Features

- **JWT Authentication:** All endpoints require valid JWT tokens
- **User Isolation:** Users can only access their own blockchain data
- **Smart Contract Security:** Audited contracts with proper access controls
- **Private Key Management:** Secure handling of blockchain credentials

---

## License

MIT

---

**Powered by SolChain Blockchain Technology** 🌞⛓️
=======
# SolChain Backend Routes Documentation

This document describes how each route in `backend/routes/` interacts with the JSON-based database (`database/jsons/`) and how data is sent to the frontend.

---

## General Architecture

- **Database:**  
  The backend uses JSON files in `database/jsons/` as its data store. Each route reads from and writes to these files using Node.js `fs` module.
- **API:**  
  Each route exposes RESTful endpoints that the frontend calls to fetch or update data. Data is sent as JSON responses.

---

## Route-by-Route Overview

### 1. `AuthRoutes.js`
- **Purpose:** Handles user authentication (login).
- **Database Interaction:**  
  - Reads `users.json` to find and verify user credentials.
  - Uses bcrypt to compare password hashes.
- **Frontend Data:**  
  - On successful login, sends `{ token, user: { email, id, name } }`.
  - On failure, sends `{ error: "Invalid email/ID or password" }`.

---

### 2. `HomeScreen.js`
- **Purpose:** Serves the main dashboard data for authenticated users.
- **Database Interaction:**  
  - Reads from multiple JSONs:  
    - `energyOverview.json` for energy stats  
    - `recentActivity.json` for activity feed  
    - `weather.json` for weather info  
    - `market.json` for market prices  
    - `users.json` for user goals
- **Frontend Data:**  
  - Sends a combined JSON object with all dashboard data:
    ```json
    {
      "energyOverview": { ... },
      "recentActivity": [ ... ],
      "weather": { ... },
      "marketPrices": { ... },
      "goals": [ ... ]
    }
    ```

---

### 3. `WalletRoutes.js`
- **Purpose:** Manages user wallets.
- **Database Interaction:**  
  - Reads and writes to `wallets.json` for wallet info and balances.
- **Frontend Data:**  
  - Sends wallet details, balance, and transaction status.

---

### 4. `EnergyRoutes.js`
- **Purpose:** Handles energy production, consumption, and related stats.
- **Database Interaction:**  
  - Reads/writes `energyData.json` for user/device energy metrics.
- **Frontend Data:**  
  - Sends energy stats, trends, and analytics.

---

### 5. `goalsRoutes.js`
- **Purpose:** Manages user goals.
- **Database Interaction:**  
  - Reads/writes `users.json` (goals are stored as a field in each user object).
- **Frontend Data:**  
  - Sends user goals and progress.

---

### 6. `CommunityScreenRoutes.js`
- **Purpose:** Handles community features (e.g., leaderboards, shared stats).
- **Database Interaction:**  
  - Reads from `users.json`, `energyData.json`, or other relevant files.
- **Frontend Data:**  
  - Sends aggregated community data.

---

### 7. `notificationRoutes.js`
- **Purpose:** Manages notifications for users.
- **Database Interaction:**  
  - Reads/writes `activity.json` or a dedicated notifications JSON.
- **Frontend Data:**  
  - Sends notification lists and statuses.
>>>>>>> be903d4a

---

### 8. `buyRoutes.js` and `SellRoutes.js`

#### Purpose
These routes handle the buying and selling of energy or tokens between users and/or the grid. They facilitate peer-to-peer energy trading and update user balances, transaction records, and market data accordingly.

---

#### Database Interaction

- **Reads from:**
  - `market.json`: To get the current buy/sell prices for energy or tokens.
  - `users.json`: To verify user identity and update user-related data if needed.
  - `wallets.json`: To check and update user wallet balances.
  - `transactions.json`: To record each buy/sell transaction for history and analytics.

- **Writes to:**
  - `wallets.json`: Updates the buyer's and seller's balances after a transaction.
  - `transactions.json`: Appends a new transaction record with details (amount, from, to, price, timestamp, etc.).
  - Optionally, `market.json`: If the transaction affects market prices (e.g., dynamic pricing).

---

#### Typical Data Flow

1. **Frontend Request:**  
   The frontend sends a POST request to `/api/buy` or `/api/sell` with:
   ```json
   {
     "userId": "user1",
     "amount": 5,
     "unit": "kWh",
     "price": 0.25
   }
   ```
2. **Backend Processing:**
   - Authenticates the user.
   - Reads `market.json` to validate the price.
   - Reads `wallets.json` to check balances (buyer must have enough tokens, seller must have enough energy).
   - Updates balances in `wallets.json`.
   - Appends a new record to `transactions.json`:
     ```json
     {
       "id": "tx123",
       "from": "user1",
       "to": "user2",
       "amount": 5,
       "unit": "kWh",
       "price": 0.25,
       "timestamp": "2024-08-25T12:00:00Z",
       "type": "buy"
     }
     ```
   - Optionally updates `market.json` if prices are dynamic.

3. **Backend Response:**
   - Returns a JSON response with transaction status, updated balances, and possibly updated market prices:
     ```json
     {
       "success": true,
       "transaction": { ... },
       "buyerWallet": { ... },
       "sellerWallet": { ... },
       "marketPrices": { ... }
     }
     ```

---

#### Example Use Cases

- **Buy Route (`buyRoutes.js`):**
  - User A wants to buy 5 kWh from the grid or another user.
  - Backend checks if User A has enough tokens, deducts tokens, credits energy, records the transaction.

- **Sell Route (`SellRoutes.js`):**
  - User B wants to sell 3 kWh to the grid or another user.
  - Backend checks if User B has enough energy, deducts energy, credits tokens, records the transaction.

---

#### Error Handling

- If the user does not have enough balance (tokens or energy), the backend responds with an error message.
- If the price is not valid or market is closed, an appropriate error is returned.

---

#### Security

- All buy/sell requests should be authenticated (JWT token).
- All balance updates and transaction records should be atomic to prevent inconsistencies.

---

#### Summary Table

| File              | Read | Write | Purpose                                  |
|-------------------|------|-------|------------------------------------------|
| `market.json`     | ✔️   | ✔️    | Get/update current market prices         |
| `users.json`      | ✔️   | ✔️    | Verify user, update user data if needed  |
| `wallets.json`    | ✔️   | ✔️    | Check/update user balances               |
| `transactions.json`| ✔️   | ✔️    | Record transaction history               |

---

---

### 9. `settingRoutes.js`
- **Purpose:** Manages user settings and preferences.
- **Database Interaction:**  
  - Reads/writes `users.json` for user-specific settings.
- **Frontend Data:**  
  - Sends current settings and confirmation of updates.

---

### 10. `statsRoutes.js`
- **Purpose:** Provides statistical summaries and analytics.
- **Database Interaction:**  
  - Reads from multiple JSONs (e.g., `energyData.json`, `transactions.json`).
- **Frontend Data:**  
  - Sends aggregated stats and analytics.

---

## How Data Flows

1. **Frontend makes an HTTP request** to a backend route (e.g., `/api/home`).
2. **Backend route authenticates** the user (if required).
3. **Backend reads relevant JSON files** using `fs.readFileSync` or similar.
4. **Backend processes and formats the data** as needed.
5. **Backend sends a JSON response** to the frontend.
6. **Frontend displays the data** in the UI.

---

## Example: Fetching User Dashboard

- **Frontend:**  
  Sends `GET /api/home` with JWT token.
- **Backend:**  
  - Authenticates token.
  - Reads user-specific data from multiple JSONs.
  - Sends combined dashboard data as JSON.

---

## Notes

- All data is exchanged in JSON format.
- For production, consider migrating from JSON files to a real database for scalability and concurrency.

---<|MERGE_RESOLUTION|>--- conflicted
+++ resolved
@@ -1,298 +1,3 @@
-<<<<<<< HEAD
-# SolChain Platform - Technical Documentation
-
-This document details the functions, API endpoints, and data flows for both the backend (`solBend`) and frontend (`frontend/my-app`) of the SolChain platform.  
-It includes comprehensive blockchain integration using the SolChain smart contracts for real energy trading and token management.
-
----
-
-## Backend (`solBend`)
-
-### Main Entry: `app.js`
-- **Purpose:** Initializes Express app, sets up middleware, connects to DB, and mounts routes.
-- **Key Functions:**
-  - `app.use(express.json())` — Parses JSON request bodies.
-  - `app.use('/api/users', userRoutes)` — Mounts user-related endpoints.
-  - `app.use('/api/wallet', walletRoutes)` — Mounts wallet endpoints with blockchain integration.
-  - `app.use('/api/transactions', transactionRoutes)` — Mounts transaction endpoints for blockchain operations.
-  - `app.use('/api/energy', energyRoutes)` — Mounts energy trading endpoints.
-  - `app.use('/api/buy', buyRoutes)` — Mounts energy purchase endpoints.
-- **Data Used:** None directly; acts as a router.
-
----
-
-## Blockchain Integration
-
-### `services/blockchainService.js`
-- **Purpose:** Central service for all blockchain operations using SolChain smart contracts.
-- **Key Features:**
-  - Automatic connection to SolChain blockchain
-  - User wallet management with blockchain addresses
-  - Real token transfers and balance queries
-  - Energy trading through smart contracts
-  - Oracle price feeds integration
-- **Dependencies:** 
-  - `../blockchain/src/solchain-api.js` - Main blockchain API
-  - `../blockchain/src/config.js` - Configuration and deployment
-
----
-
-### Routes
-
-#### 1. `routes/userRoutes.js` (Auth Routes)
-- **Endpoints & Functions:**
-  - `POST /api/auth/login` → `loginUser(req, res)`
-    - **Data Required:** `{ email, password }`
-    - **Description:** Authenticates user, returns JWT. Creates blockchain wallet mapping.
-  - **Integration Points:** User authentication triggers blockchain wallet association.
-
-#### 2. `routes/WalletRoutes.js` 🔗 **BLOCKCHAIN INTEGRATED**
-- **Endpoints & Functions:**
-  - `GET /api/wallet/` → `getUserWallet(req, res)`
-    - **Data Required:** JWT in headers.
-    - **Description:** Fetches real blockchain wallet info including ST token balance and transaction history.
-    - **Blockchain Operations:** 
-      - `blockchainService.getUserWallet()` - Gets token balance from smart contract
-      - Returns real blockchain address and transaction history
-  
-  - `POST /api/wallet/create` → `createUserWallet(req, res)`
-    - **Data Required:** JWT.
-    - **Description:** Creates a new blockchain wallet and associates with user.
-    - **Blockchain Operations:**
-      - `blockchainService.createUserWallet()` - Generates wallet with blockchain address
-  
-  - `POST /api/wallet/transfer` → `transferTokens(req, res)`
-    - **Data Required:** `{ toAddress, amount }`, JWT.
-    - **Description:** Transfers ST tokens to another blockchain address.
-    - **Blockchain Operations:**
-      - `blockchainService.transferTokens()` - Executes ERC-20 token transfer on blockchain
-
-#### 3. `routes/transactionRoutes.js` 🔗 **BLOCKCHAIN INTEGRATED**
-- **Endpoints & Functions:**
-  - `POST /api/transactions/send` → `sendTransaction(req, res)`
-    - **Data Required:** `{ to, amount, token }`, JWT.
-    - **Description:** Initiates a real blockchain transaction using SolChain smart contracts.
-    - **Blockchain Operations:**
-      - `blockchainService.transferTokens()` - Executes transaction on blockchain
-      - Returns transaction hash and gas usage
-  
-  - `GET /api/transactions/:userId` → `getTransactions(req, res)`
-    - **Data Required:** `userId` param, JWT.
-    - **Description:** Returns real blockchain transaction history from smart contract events.
-    - **Blockchain Operations:**
-      - Queries blockchain for user's transaction history
-  
-  - `POST /api/transactions/energy` → `createEnergyTransaction(req, res)`
-    - **Data Required:** `{ type, energyAmount, pricePerKwh, location, energySource }`, JWT.
-    - **Description:** Creates energy buy/sell offers on blockchain.
-    - **Blockchain Operations:**
-      - `blockchainService.createSellOffer()` or `createBuyOffer()` - Creates energy trading contracts
-
-#### 4. `routes/EnergyRoutes.js` 🔗 **BLOCKCHAIN INTEGRATED**
-- **Endpoints & Functions:**
-  - `GET /api/energy/` → `getEnergyData(req, res)`
-    - **Data Required:** JWT.
-    - **Description:** Returns energy data including real blockchain prices from oracle.
-    - **Blockchain Operations:**
-      - `blockchainService.getCurrentEnergyPrice()` - Gets price from SolChain oracle
-  
-  - `POST /api/energy/production` → `recordProduction(req, res)`
-    - **Data Required:** `{ energyProduced, timestamp }`, JWT.
-    - **Description:** Records energy production and mints ST tokens as reward.
-    - **Blockchain Operations:**
-      - `blockchainService.mintTokensForProduction()` - Mints tokens on blockchain
-  
-  - `POST /api/energy/sell` → `createSellOffer(req, res)`
-    - **Data Required:** `{ energyAmount, pricePerKwh, duration, location, energySource }`, JWT.
-    - **Description:** Creates energy sell offer on blockchain smart contract.
-    - **Blockchain Operations:**
-      - `blockchainService.createSellOffer()` - Creates offer in EnergyTrading contract
-  
-  - `GET /api/energy/stats` → `getSystemStats(req, res)`
-    - **Description:** Returns system-wide blockchain statistics.
-    - **Blockchain Operations:**
-      - `blockchainService.getSystemStats()` - Aggregates data from all smart contracts
-
-#### 5. `routes/buyRoutes.js` 🔗 **BLOCKCHAIN INTEGRATED**
-- **Endpoints & Functions:**
-  - `GET /api/buy/` → `getActiveOffers(req, res)`
-    - **Data Required:** JWT.
-    - **Description:** Fetches real active energy offers from blockchain.
-    - **Blockchain Operations:**
-      - `blockchainService.getActiveOffers()` - Queries EnergyTrading contract for active offers
-  
-  - `POST /api/buy/offer` → `createBuyOffer(req, res)`
-    - **Data Required:** `{ energyAmount, pricePerKwh, duration, location, energySource }`, JWT.
-    - **Description:** Creates energy buy offer on blockchain.
-    - **Blockchain Operations:**
-      - `blockchainService.createBuyOffer()` - Creates offer in smart contract
-  
-  - `POST /api/buy/accept` → `acceptOffer(req, res)`
-    - **Data Required:** `{ offerId, energyAmount }`, JWT.
-    - **Description:** Accepts an energy offer and executes trade on blockchain.
-    - **Blockchain Operations:**
-      - `blockchainService.acceptOffer()` - Executes energy trade via smart contract
-
----
-
-## Blockchain Data Flow Examples
-
-### 1. **User Registration & Wallet Creation:**
-   - `AuthRoutes` → `loginUser()` → Creates JWT
-   - `WalletRoutes` → `createUserWallet()` → `blockchainService.createUserWallet()`
-   - **Blockchain:** Generates wallet address, associates with user ID
-
-### 2. **Energy Production Recording:**
-   - IoT device reports production → `EnergyRoutes` → `recordProduction()`
-   - `blockchainService.mintTokensForProduction()` → **SolarToken.mint()**
-   - **Blockchain:** Mints ST tokens equal to kWh produced
-
-### 3. **Energy Trading:**
-   - Seller: `EnergyRoutes` → `createSellOffer()` → **EnergyTrading.createSellOffer()**
-   - Buyer: `BuyRoutes` → `acceptOffer()` → **EnergyTrading.acceptOffer()**
-   - **Blockchain:** Transfers tokens, records energy trade, updates balances
-
-### 4. **Token Transfer:**
-   - `TransactionRoutes` → `sendTransaction()` → `blockchainService.transferTokens()`
-   - **Blockchain:** Executes ERC-20 transfer via **SolarToken.transfer()**
-
----
-
-## Smart Contracts Integration
-
-### 1. **SolarToken (ST)**
-- ERC-20 token representing energy credits
-- **Functions Used:**
-  - `balanceOf()` - Get user token balance
-  - `transfer()` - Transfer tokens between users
-  - `mint()` - Create new tokens for energy production
-  - `burn()` - Remove tokens from circulation
-
-### 2. **EnergyTrading**
-- Peer-to-peer energy marketplace
-- **Functions Used:**
-  - `createSellOffer()` - List energy for sale
-  - `createBuyOffer()` - Create energy purchase request
-  - `acceptOffer()` - Execute energy trade
-  - `getActiveOffers()` - Query available energy offers
-
-### 3. **SolChainOracle**
-- Real-time energy price feeds
-- **Functions Used:**
-  - `getEnergyPrice()` - Current market price
-  - `updateEnergyPrice()` - Price updates from data feeds
-
-### 4. **SolChainStaking**
-- Validator staking system
-- **Functions Used:**
-  - `stakeTokens()` - Become network validator
-  - `claimRewards()` - Collect staking rewards
-
-### 5. **SolChainGovernance**
-- Decentralized governance
-- **Functions Used:**
-  - `createProposal()` - Propose system changes
-  - `vote()` - Vote on proposals
-
----
-
-## Setup Instructions
-
-### Prerequisites
-1. **Blockchain node running:**
-   ```bash
-   cd blockchain
-   npx hardhat node
-   ```
-
-2. **Contracts deployed:**
-   ```bash
-   cd blockchain
-   npm run deploy:local
-   ```
-
-3. **Backend dependencies:**
-   ```bash
-   cd backend
-   npm install
-   ```
-
-### Running the System
-1. **Start blockchain (Terminal 1):**
-   ```bash
-   npm run blockchain:start
-   ```
-
-2. **Deploy contracts (Terminal 2):**
-   ```bash
-   npm run blockchain:deploy
-   ```
-
-3. **Start backend (Terminal 3):**
-   ```bash
-   npm run dev
-   ```
-
-4. **Test integration:**
-   ```bash
-   npm test
-   ```
-
----
-
-## Error Handling
-
-### Blockchain Connection Errors
-- **Issue:** "Blockchain service not initialized"
-- **Solution:** Ensure blockchain node is running and contracts are deployed
-
-### Transaction Failures
-- **Issue:** "Transaction reverted"
-- **Solution:** Check user has sufficient tokens and gas
-
-### Network Issues
-- **Issue:** "Connection refused"
-- **Solution:** Verify blockchain node is accessible at configured RPC URL
-
----
-
-## Integration Notes
-
-- **Real Blockchain Operations:** All wallet, transaction, and energy trading operations use actual smart contracts
-- **Token Economics:** ST tokens are minted for energy production and used for energy purchases
-- **Decentralized Trading:** Energy offers are stored on blockchain, enabling peer-to-peer trading
-- **Oracle Integration:** Real-time energy prices from blockchain oracles
-- **Transaction Verification:** All operations return blockchain transaction hashes for verification
-
----
-
-## Frontend Integration Points
-
-- **Wallet Screen:** Displays real blockchain balances and transaction history
-- **Energy Trading:** Uses actual smart contract offers and trades
-- **Transaction Confirmation:** Shows real blockchain transaction hashes
-- **Price Discovery:** Uses oracle-fed energy prices
-- **User Authentication:** Integrates with blockchain wallet generation
-
----
-
-## Security Features
-
-- **JWT Authentication:** All endpoints require valid JWT tokens
-- **User Isolation:** Users can only access their own blockchain data
-- **Smart Contract Security:** Audited contracts with proper access controls
-- **Private Key Management:** Secure handling of blockchain credentials
-
----
-
-## License
-
-MIT
-
----
-
-**Powered by SolChain Blockchain Technology** 🌞⛓️
-=======
 # SolChain Backend Routes Documentation
 
 This document describes how each route in `backend/routes/` interacts with the JSON-based database (`database/jsons/`) and how data is sent to the frontend.
@@ -386,7 +91,6 @@
   - Reads/writes `activity.json` or a dedicated notifications JSON.
 - **Frontend Data:**  
   - Sends notification lists and statuses.
->>>>>>> be903d4a
 
 ---
 
